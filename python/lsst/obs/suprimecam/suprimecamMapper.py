--- conflicted
+++ resolved
@@ -28,7 +28,6 @@
                 raise RuntimeError("Either $SUPRIME_DATA_DIR or root= must be specified")
 
         if not kwargs.get('calibRoot', None):
-<<<<<<< HEAD
             try:
                 kwargs['calibRoot'] = os.path.join(os.environ.get('SUPRIME_DATA_DIR'), 'SUPA', 'CALIB')
                 if self.mit:
@@ -36,21 +35,6 @@
             except:
                 raise RuntimeError("Either $SUPRIME_DATA_DIR or root= must be specified")
 
-=======
-            kwargs['calibRoot'] = os.path.join(kwargs['root'], 'CALIB')
-            if self.mit:
-                kwargs['calibRoot'] += "_MIT"
-
-        if not kwargs.get('outputRoot', None):
-            kwargs['outputRoot'] = os.path.join(kwargs['root'], 'rerun', os.getlogin())
-            if not os.path.isdir(kwargs['outputRoot']):
-                try:
-                    os.makedirs(kwargs['outputRoot'])
-                except:
-                    # Possibly caused by a race condition
-                    pass
-        
->>>>>>> 337b8892
         super(SuprimecamMapper, self).__init__(policy, policyFile.getRepositoryPath(), **kwargs)
 
         # Johnson filters
@@ -155,9 +139,8 @@
     def bypass_ccdExposureId_bits(self, datasetType, pythonType, location, dataId):
         return 32 # not really, but this leaves plenty of space for sources
 
-<<<<<<< HEAD
 ###############################################################################
-=======
+
     def _setTimes(self, mapping, item, dataId):
         """Set the exposure time and exposure midpoint in the calib object in
         an Exposure.  Use the EXPTIME and MJD keywords (and strip out
@@ -178,5 +161,4 @@
             obsStart = dafBase.DateTime(md.get("MJD"),
                     dafBase.DateTime.MJD, dafBase.DateTime.UTC)
             obsMidpoint = obsStart.nsecs() + long(expTime * 1000000000L / 2)
-            calib.setMidTime(dafBase.DateTime(obsMidpoint))
->>>>>>> 337b8892
+            calib.setMidTime(dafBase.DateTime(obsMidpoint))