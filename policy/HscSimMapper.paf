--- conflicted
+++ resolved
@@ -92,16 +92,6 @@
         tables:        "raw_visit"
     }
 
-    calexpBackground: {
-        template:      "%(pointing)05d/%(filter)s/corr/BACKGROUND%(visit)07d-%(ccd)03d.fits"
-        python:        "lsst.afw.image.ExposureF"
-        persistable:        "ExposureF"
-        storage:    "FitsStorage"
-        level:        "Ccd"
-        tables:        "raw"
-        tables:        "raw_visit"
-    }
-
     wcs: {
         template: "%(pointing)05d/%(filter)s/corr/wcs-%(visit)07d-%(ccd)03d.fits"
         python:        "lsst.afw.image.ExposureI"
@@ -181,14 +171,6 @@
     }
     deepCoadd_depth: {
         template:    "deepCoadd/%(filter)s/%(tract)d/%(patch)s.depth.fits"
-        python:      "lsst.afw.image.ImageF"
-        persistable: "ImageF"
-        storage:     "FitsStorage"
-        level:       "Skytile"
-        tables:      raw_skytile
-    }
-    deepCoadd_calexpBackground: {
-        template:    "deepCoadd-results/%(filter)s/%(tract)d/%(patch)s/bkgd-%(filter)s-%(tract)d-%(patch)s.fits"
         python:      "lsst.afw.image.ImageF"
         persistable: "ImageF"
         storage:     "FitsStorage"
@@ -328,11 +310,17 @@
     }
 }
 
-
-
 datasets: {
     calexpBackground: {
         template:      "%(pointing)05d/%(filter)s/corr/BKGD-%(visit)07d-%(ccd)03d.fits"
+        python:        "lsst.afw.math.BackgroundList"
+        persistable:   "PurePythonClass"
+        storage:       "FitsCatalogStorage"
+        tables:        raw
+        tables:        raw_skyTile
+    }
+    deepCoadd_calexpBackground: {
+        template:    "deepCoadd-results/%(filter)s/%(tract)d/%(patch)s/bkgd-%(filter)s-%(tract)d-%(patch)s.fits"
         python:        "lsst.afw.math.BackgroundList"
         persistable:   "PurePythonClass"
         storage:       "FitsCatalogStorage"
@@ -680,11 +668,7 @@
     }
     deep_makeSkyMap_config: {
         template:      "config/deep_makeSkyMap.py"
-<<<<<<< HEAD
         python:        "lsst.pipe.tasks.makeSkyMap.MakeSkyMapConfig"
-=======
-        python:        "lsst.pipe.tasks.makeSkyMap.MakeSkyMapTask.ConfigClass"
->>>>>>> 76b8dcd8
         persistable:   "Config"
         storage:       "ConfigStorage"
         tables:        raw
@@ -698,11 +682,7 @@
     }
     deep_makeCoaddTempExp_config: {
         template:      "config/deep_makeCoaddTempExp.py"
-<<<<<<< HEAD
         python:        "lsst.pipe.tasks.makeCoaddTempExp.MakeCoaddTempExpConfig"
-=======
-        python:        "lsst.pipe.tasks.baseCoadd.BaseCoaddConfig"
->>>>>>> 76b8dcd8
         persistable:      "Config"
         storage:    "ConfigStorage"
         tables:        raw
@@ -718,11 +698,7 @@
     }
     deep_assembleCoadd_config: {
         template:      "config/deep_assembleCoadd.py"
-<<<<<<< HEAD
         python:        "lsst.pipe.tasks.assembleCoadd.AssembleCoaddConfig"
-=======
-        python:        "lsst.pipe.tasks.baseCoadd.BaseCoaddConfig"
->>>>>>> 76b8dcd8
         persistable:      "Config"
         storage:    "ConfigStorage"
         tables:        raw
@@ -738,11 +714,7 @@
     }
     deep_coadd_config: {
         template:      "config/deep_coadd.py"
-<<<<<<< HEAD
         python:        "lsst.pipe.tasks.coadd.CoaddConfig"
-=======
-        python:        "lsst.pipe.tasks.baseCoadd.BaseCoaddConfig"
->>>>>>> 76b8dcd8
         persistable:      "Config"
         storage:    "ConfigStorage"
         tables:        raw
