#<?cfg paf policy ?>

#root: "/path/to/data"
#calibRoot: "/path/to/calibration"
#registryPath: "/path/to/registry/"
needCalibRegistry: true
#calibRegistryPath: "/path/to/calibration/registry/"

camera:     "../suprimecam/Full_Suprimecam_geom.paf"
defects:    "../suprimecam/defects"
defaultLevel: "Ccd"

exposures: {
    raw: {
        template:    "%(field)s/%(dateObs)s/%(pointing)05d/%(filter)s/SUPA%(visit)07d%(ccd)1d.fits"
        python:     "lsst.afw.image.DecoratedImageU"
        persistable:         "DecoratedImageU"
        storage:     "FitsStorage"
        level:        "Ccd"
        tables:        "raw"
        tables:        "raw_visit"
    }
    postISRCCD: {
        template:    "postISRCCD/v%(visit)d-f%(filter)s/c%(ccd)02d.fits"
        python:        "lsst.afw.image.ExposureF"
        persistable:        "ExposureF"
        storage:    "FitsStorage"
        level:        "Ccd"
        tables:        "raw"
        tables:        "raw_visit"
    }
    visitim: {
        template:      "visitim/v%(visit)d-f%(filter)s/c%(ccd)02d.fits"
        python:        "lsst.afw.image.ExposureF"
        persistable:        "ExposureF"
        storage:    "FitsStorage"
        level:        "Ccd"
        tables:        "raw"
        tables:        "raw_visit"
    }
    calexp: {
        template:      "%(pointing)05d/%(filter)s/corr/CORR%(visit)07d%(ccd)d.fits"
        python:        "lsst.afw.image.ExposureF"
        persistable:        "ExposureF"
        storage:    "FitsStorage"
        level:        "Ccd"
        tables:        "raw"
        tables:        "raw_visit"
    }

    wcs: {
        template: "%(pointing)05d/%(filter)s/corr/wcs%(visit)07d%(ccd)d.fits"
        python:        "lsst.afw.image.ExposureI"
        persistable:        "ExposureI"
        storage:    "FitsStorage"
        level:        "Ccd"
        tables:        "raw"
        tables:        "raw_visit"
        tables:        "raw_skyTile"
    }

    fcr: {
        template: "%(pointing)05d/%(filter)s/corr/fcr%(visit)07d%(ccd)d.fits"
        python:        "lsst.afw.image.ExposureI"
        persistable:        "ExposureI"
        storage:    "FitsStorage"
        level:        "Ccd"
        tables:        "raw"
        tables:        "raw_visit"
        tables:        "raw_skyTile"
    }
    detj: {
        template:      "%(pointing)05d/%(filter)s/corr/DETJ%(visit)07d%(ccd)d.fits"
        python:        "lsst.afw.image.ExposureF"
        persistable:        "ExposureF"
        storage:    "FitsStorage"
        level:        "Ccd"
        tables:        "raw"
        tables:        "raw_visit"
    }
    dcor: {
        template:      "%(pointing)05d/%(filter)s/corr/DCOR%(visit)07d%(ccd)d.fits"
        python:        "lsst.afw.image.ExposureF"
        persistable:        "ExposureF"
        storage:    "FitsStorage"
        level:        "Ccd"
        tables:        "raw"
        tables:        "raw_visit"
    }

    warp: {
        template:      "warp/v%(visit)d-f%(filter)s/s%(patch)d.fits"
        python:        "lsst.afw.image.ExposureF"
        persistable:        "ExposureF"
        storage:    "FitsStorage"
        level:        "Skytile"
        tables:        "raw"
        tables:        "raw_visit"
        columns:       "visit"
        columns:       "filter"
    }

    stack: {
        template:      "stack/%(stack)05d/STK%(patch)08d%(filter)s.fits"
        python:        "lsst.afw.image.ExposureF"
        persistable:        "ExposureF"
        storage:    "FitsStorage"
        level:        "Skytile"
        tables:        "raw_skytile"
    }

    diff: {
        template:      "diff/%(diff)05d/DIFF%(patch)08d.fits"
        python:        "lsst.afw.image.ExposureF"
        persistable:        "ExposureF"
        storage:    "FitsStorage"
        level:        "Skytile"
        tables:        "raw_skytile"
    }

    chisquared: {
        template:      "stack/%(stack)05d/CHI%(patch)08d.fits"
        python:        "lsst.afw.image.ExposureF"
        persistable:        "ExposureF"
        storage:    "FitsStorage"
        level:        "Skytile"
        tables:        "raw_skytile"
    }

    mosaicCalib: {
        template:    "%(pointing)05d/%(filter)s/output/CALIB%(visit)07d%(ccd)1d-%(tract)d.fits"
        python:      "lsst.afw.image.ExposureU"
        persistable: "ExposureU"
        storage:     "FitsStorage"
        columns:     pointing
        columns:     filter
        columns:     visit
        columns:     ccd
        tables:      raw
        level:       Ccd
    }

    coaddTempExp: {
        template:    "coaddTemp/%(filter)s/%(tract)d/TEMP%(visit)07d%(ccd)1d-%(patch)s.fits"
        python:      "lsst.afw.image.ExposureF"
        persistable: "ExposureF"
        storage:     "FitsStorage"
        tables:      raw
    }

}

calibrations: {
    bias: {
        template:    "BIAS/%(calibDate)s/%(filter)s/%(mystery)s/BIAS-%(num)07d%(ccd)1d.fits"
        python:        "lsst.afw.image.ExposureF"
        persistable:        "ExposureF"
        storage:    "FitsStorage"
        level:        "Ccd"
        tables:     "bias"
        columns: "ccd"
        reference:   "raw_visit"
        refCols:     "visit"
        refCols:     "filter"
    }
    dark: {
        template:    "DARK/%(calibDate)s/%(filter)s/%(mystery)s/DARK-%(num)07d%(ccd)1d.fits"
        python:        "lsst.afw.image.ExposureF"
        persistable:        "ExposureF"
        storage:    "FitsStorage"
        level:        "Ccd"
        tables:     "dark"
        columns: "ccd"
        reference:   "raw_visit"
        refCols:     "visit"
        refCols:     "filter"
    }
    bgflat: {
        template:    "BGFLAT/%(calibDate)s/%(filter)s/%(mystery)s/BGFLAT-%(num)07d%(ccd)1d.fits"
        python:        "lsst.afw.image.ExposureF"
        persistable:        "ExposureF"
        storage:    "FitsStorage"
        level:        "Ccd"
        tables:     "bgflat"
        columns: "ccd"
        columns: "filter"
        columns: "taiObs"
        reference:   "raw_visit"
        refCols:     "visit"
        refCols:     "filter"
        filter:      true
        validRange:  true
        validStartName: validStart
        validEndName: validEnd
    }
    flat: {
        template:    "FLAT/%(calibDate)s/%(filter)s/%(mystery)s/FLAT-%(num)07d%(ccd)1d.fits"
        python:        "lsst.afw.image.ExposureF"
        persistable:        "ExposureF"
        storage:    "FitsStorage"
        level:        "Ccd"
        tables:     "flat"
        columns: "ccd"
        columns: "filter"
        columns: "taiObs"
        reference:   "raw_visit"
        refCols:     "visit"
        refCols:     "filter"
        filter:      true
        validRange:  true
        validStartName: validStart
        validEndName: validEnd
    }
    fringe: {
        template:    "FRINGE/%(calibDate)s/%(filter)s/%(mystery)s/FRINGE-%(num)07d%(ccd)1d.fits"
        python:        "lsst.afw.image.ExposureF"
        persistable:        "ExposureF"
        storage:    "FitsStorage"
        level:        "Ccd"
        tables:     "fringe"
        columns: "ccd"
        columns: "filter"
        columns: "taiObs"
        reference:   "raw_visit"
        refCols:     "visit"
        refCols:     "filter"
        filter:      true
        validRange:  true
        validStartName: validStart
        validEndName: validEnd
    }
}



datasets: {
    psf: {
        template:      "%(pointing)05d/%(filter)s/output/PSF%(visit)07d%(ccd)1d.boost"
        python:        "lsst.afw.detection.Psf"
        persistable:        "Psf"
        storage:    "BoostStorage"
        tables:        "raw"
        tables:        "raw_visit"
    }
    apCorr: {
        template:      "%(pointing)05d/%(filter)s/output/APC%(visit)07d%(ccd)1d.pickle"
        python:        "lsst.meas.algorithms.ApertureCorrection"
        persistable:        "ApertureCorrection"
        storage:    "PickleStorage"
        tables:        raw
        tables:        raw_visit
    }
    src: {
        template:      "%(pointing)05d/%(filter)s/output/SRC%(visit)07d%(ccd)1d.fits"
        python:        "lsst.afw.table.SourceCatalog"
        persistable:        "SourceCatalog"
        storage:    "FitsCatalogStorage"
        tables:        "raw"
        tables:        "raw_visit"
    }
    icMatch: {
        template:      "%(pointing)05d/%(filter)s/output/MATCH%(visit)07d%(ccd)1d.fits"
        python:        "lsst.afw.table.BaseCatalog"
        persistable:        "BaseCatalog"
        storage:    "FitsCatalogStorage"
        tables:        "raw"
        tables:        "raw_visit"
    }
    icSrc: {
        template:      "%(pointing)05d/%(filter)s/output/ICSRC%(visit)07d%(ccd)1d.fits"
        python:        "lsst.afw.table.SourceCatalog"
        persistable:   "SourceCatalog"
        storage:       "FitsCatalogStorage"
        tables:        "raw"
        tables:        "raw_visit"
    }
    log: {
        template:      "%(pointing)05d/%(filter)s/logs/run.log"
        python:        "str"
        persistable:   "None"
        storage:       "TextStorage"
    }
    logDir: {
        template:      "%(pointing)05d/%(filter)s/logs"
        python:        "str"
        persistable:   "None"
        storage:       "None"
    }

    stacksources: {
        template:      "stack/%(stack)05d/SRC%(patch)08d%(filter)s.fits"
        python:        "lsst.afw.table.SourceCatalog"
        persistable:   "SourceCatalog"
        storage:       "FitsCatalogStorage"
        tables:        "raw_skytile"
    }

    stackpsf: {
        template:      "stack/%(stack)05d/PSF%(patch)08d%(filter)s.boost"
        python:        "lsst.afw.detection.Psf"
        persistable:   "Psf"
        storage:       "BoostStorage"
        tables:        "raw_skytile"
    }

    stackrgb: {
        # Will be read/written directly by the user; here for _filename only
        template:      "stack/%(stack)05d/SRC%(patch)08d.tiff"
        python:        "lsst.afw.extensions.rgb.RgbImageF"
        persistable:   "RgbImageF"
        storage:       "SelfStorage"
        tables:        "None"
    }

    diffsources: {
        template:      "diff/%(diff)05d/SRC%(patch)08d%(filter)s.fits"
        python:        "lsst.afw.table.SourceCatalog"
        persistable:   "SourceCatalog"
        storage:       "FitsCatalogStorage"
        tables:        "raw_skytile"
    }

    diffpsf: {
        template:      "diff/%(diff)05d/PSF%(patch)08d%(filter)s.boost"
        python:        "lsst.afw.detection.Psf"
        persistable:   "Psf"
        storage:       "BoostStorage"
        tables:        "raw_skytile"
    }

    warppsf: {
        template:      "%(pointing)05d/%(filter)s/warp/WARPPSF%(visit)07d%(ccd)d.boost"
        python:        "lsst.afw.detection.Psf"
        persistable:   "Psf"
        storage:       "BoostStorage"
        tables:        "raw_skytile"
    }

<<<<<<< HEAD
    ccdExposureId: {
        template:     "ignored"
        # Provide something to import, although we actually return a long
        python:       "lsst.daf.base.PropertySet"
        persistable:  "ignored"
        storage:      "ignored"
        tables:       "raw"
    }
    ccdExposureId_bits: {
        template:     "ignored"
        # Provide something to import, although we actually return an int
        python:       "lsst.daf.base.PropertySet"
        persistable:  "ignored"
        storage:      "ignored"
        tables:       "raw"
    }

    processCcd_config: {
        template:      "%(pointing)05d/%(filter)s/processCcd_config/%(visit)07d%(ccd)1d.py"
        python:        "lsst.pipe.tasks.processCcd.ProcessCcdConfig"
        persistable:      "Config"
        storage:    "ConfigStorage"
        tables:        raw
        tables:        raw_visit
    }
    processCcd_metadata: {
        template:      "%(pointing)05d/%(filter)s/processCcd_metadata/%(visit)07d%(ccd)1d.boost"
        python:        "lsst.daf.base.PropertySet"
        persistable:        "PropertySet"
        storage:    "BoostStorage"
        tables:        raw
        tables:        raw_visit
    }
=======
    forcedsources: {
        template:      "%(pointing)05d/%(filter)s/output/FORCED%(visit)07d%(ccd)1d.fits"
        python:        "lsst.afw.table.SourceCatalog"
        persistable:   "SourceCatalog"
        storage:       "FitsCatalogStorage"
        tables:        "raw_skytile"
    }

>>>>>>> 337b8892
    deepCoadd: {
        template:    "deepCoadd/%(filter)s/%(tract)d/%(patch)s.fits"
        python:      "lsst.afw.image.ExposureF"
        persistable: "ExposureF"
        storage:     "FitsStorage"
        tables:      raw
    }
    deepCoadd_depth: {
        template:    "deepCoadd/%(filter)s/%(tract)d/%(patch)s.depth.fits"
        python:      "lsst.afw.image.ImageF"
        persistable: "ImageF"
        storage:     "FitsStorage"
        tables:      raw
    }
    deepCoadd_psf: {
        template:    "deepCoadd/%(filter)s/%(tract)d/%(patch)s.boost"
        python:      "lsst.afw.detection.Psf"
        persistable: "Psf"
        storage:     "BoostStorage"
        tables:      raw
    }
    deepCoadd_skyMap: {
        template:    "deepCoadd/skyMap.pickle"
        python:      "lsst.skymap.BaseSkyMap"
        persistable: "ignored"
        storage:     "PickleStorage"
        tables:      raw
    }

}<|MERGE_RESOLUTION|>--- conflicted
+++ resolved
@@ -336,7 +336,6 @@
         tables:        "raw_skytile"
     }
 
-<<<<<<< HEAD
     ccdExposureId: {
         template:     "ignored"
         # Provide something to import, although we actually return a long
@@ -370,7 +369,6 @@
         tables:        raw
         tables:        raw_visit
     }
-=======
     forcedsources: {
         template:      "%(pointing)05d/%(filter)s/output/FORCED%(visit)07d%(ccd)1d.fits"
         python:        "lsst.afw.table.SourceCatalog"
@@ -379,7 +377,6 @@
         tables:        "raw_skytile"
     }
 
->>>>>>> 337b8892
     deepCoadd: {
         template:    "deepCoadd/%(filter)s/%(tract)d/%(patch)s.fits"
         python:      "lsst.afw.image.ExposureF"
